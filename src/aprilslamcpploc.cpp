#include "aprilslamheader.h"
#include "publishing_utils.h"

namespace aprilslam {
// Utility function to normalize an angle to the range [-pi, pi]
double wrapToPi(double angle) {
    angle = fmod(angle + M_PI, 2 * M_PI);
    return angle - M_PI;
}   

// Computes the relative pose between two Pose2 objects
gtsam::Pose2 relPoseFG(const gtsam::Pose2& lastPoseSE2, const gtsam::Pose2& PoseSE2) {
    double dx = PoseSE2.x() - lastPoseSE2.x();
    double dy = PoseSE2.y() - lastPoseSE2.y();
    double dtheta = wrapToPi(PoseSE2.theta() - lastPoseSE2.theta());

    // Compute the distance moved along the robot's forward direction
    double distance = std::sqrt(dx * dx + dy * dy);
    double direction = std::atan2(dy, dx);
    // return gtsam::Pose2(distance, 0, dtheta);

    // Adjust the distance based on the robot's heading to account for backward movement
    double theta = lastPoseSE2.theta();
    double dx_body = std::cos(theta) * dx + std::sin(theta) * dy;
    double dy_body = -std::sin(theta) * dx + std::cos(theta) * dy;

    // Return the relative pose assuming robot cant move sideways: dy = 0
    return gtsam::Pose2(dx_body, dy_body, dtheta);
    // return gtsam::Pose2(distance, 0, dtheta);
}

gtsam::Pose2 odometryDirection(const gtsam::Pose2& odometry, double cmd_vel_linear_x){
    if (cmd_vel_linear_x == 0.0) {
        return odometry;
    }
    // Identify if vehicle is moving forward with cmd_vel direction
    double dx = odometry.x();
    if (cmd_vel_linear_x < 0) {
        dx = -std::abs(dx);  // Moving backward
    } else {
        dx = std::abs(dx);   // Moving forward
    }
    // Create a new odometry pose with adjusted dx
    gtsam::Pose2 adjustedOdometry(dx, odometry.y(), odometry.theta());
    return gtsam::Pose2(dx, odometry.y(), odometry.theta());
}

// Constructor
aprilslamcpp::aprilslamcpp(ros::NodeHandle node_handle)
    : nh_(node_handle), tf_listener_(tf_buffer_){ 
    
    // Read topics and corresponding frame
    std::string odom_topic, trajectory_topic, odometry_trajectory;
    nh_.getParam("odom_topic", odom_topic);
    nh_.getParam("trajectory_topic", trajectory_topic);
    nh_.getParam("map_frame_id", map_frame_id);
    nh_.getParam("robot_frame", robot_frame);
    nh_.getParam("odometry_trajectory", odometry_trajectory);
    // nh_.getParam("ud_frame", ud_frame);


    // Read batch optimization flag
    nh_.getParam("batch_optimisation", batchOptimisation_);

    // Read noise models
    std::vector<double> odometry_noise, prior_noise, bearing_range_noise, point_noise, loop_ClosureNoise;
    nh_.getParam("noise_models/odometry", odometry_noise);
    nh_.getParam("noise_models/prior", prior_noise);
    nh_.getParam("noise_models/bearing_range", bearing_range_noise);
    nh_.getParam("noise_models/point", point_noise);
    nh_.getParam("noise_models/loopClosureNoise", loop_ClosureNoise);

    // Read error thershold for a landmark to be added to the graph
    nh_.getParam("add2graph_threshold", add2graph_threshold);

    // Read Prune conditions
    nh_.getParam("maxfactors", maxfactors);
    nh_.getParam("useprunebysize", useprunebysize);
    
    // Read loop closure parameters
    nh_.getParam("useloopclosure", useloopclosure);
    nh_.getParam("historyKeyframeSearchRadius", historyKeyframeSearchRadius);
    nh_.getParam("historyKeyframeSearchNum", historyKeyframeSearchNum);
    nh_.getParam("requiredReobservedLandmarks", requiredReobservedLandmarks);

    // Keyframe parameters
    nh_.getParam("distanceThreshold", distanceThreshold);
    nh_.getParam("rotationThreshold", rotationThreshold);
    nh_.getParam("usekeyframe", usekeyframe);

    // Stationay conditions
    nh_.getParam("stationary_position_threshold", stationary_position_threshold);
    nh_.getParam("stationary_rotation_threshold", stationary_rotation_threshold);

    // Read calibration and localisation settings
    std::string package_path = ros::package::getPath("aprilslamcpp");
    std::string save_path, load_path;
    nh_.getParam("pathtosavelandmarkcsv", save_path);
    nh_.getParam("pathtoloadlandmarkcsv", load_path);

    // Construct the full paths
    pathtosavelandmarkcsv = package_path + "/" + save_path;
    pathtoloadlandmarkcsv = package_path + "/" + load_path;
    nh_.getParam("savetaglocation", savetaglocation);
    nh_.getParam("usepriortagtable", usepriortagtable);

    // Camera transformation parameters
    nh_.getParam("camera_parameters/xyTrans_lcam_baselink", xyTrans_lcam_baselink);
    nh_.getParam("camera_parameters/xyTrans_rcam_baselink", xyTrans_rcam_baselink);
    nh_.getParam("camera_parameters/xyTrans_mcam_baselink", xyTrans_mcam_baselink);
    // Convert to Eigen::Vector3d
    mcam_baselink_transform = Eigen::Vector3d(xyTrans_mcam_baselink[0], xyTrans_mcam_baselink[1], xyTrans_mcam_baselink[2]);
    rcam_baselink_transform = Eigen::Vector3d(xyTrans_rcam_baselink[0], xyTrans_rcam_baselink[1], xyTrans_rcam_baselink[2]);
    lcam_baselink_transform = Eigen::Vector3d(xyTrans_lcam_baselink[0], xyTrans_lcam_baselink[1], xyTrans_lcam_baselink[2]);

    // Load camera topics
    nh_.getParam("camera_subscribers/lCam_subscriber/topic", lCam_topic);
    nh_.getParam("camera_subscribers/rCam_subscriber/topic", rCam_topic);
    nh_.getParam("camera_subscribers/mCam_subscriber/topic", mCam_topic);

    // Load command velocity command
    nh_.getParam("cmd_topic", cmd_topic);

    // Initialize noise models
    odometryNoise = gtsam::noiseModel::Diagonal::Sigmas((gtsam::Vector(3) << odometry_noise[0], odometry_noise[1], odometry_noise[2]).finished());
    priorNoise = gtsam::noiseModel::Diagonal::Sigmas((gtsam::Vector(3) << prior_noise[0], prior_noise[1], prior_noise[2]).finished());
    brNoise = gtsam::noiseModel::Diagonal::Sigmas((gtsam::Vector(2) << bearing_range_noise[0], bearing_range_noise[1]).finished());
    pointNoise = gtsam::noiseModel::Diagonal::Sigmas((gtsam::Vector(2) << point_noise[0], point_noise[1]).finished());
    loopClosureNoise = gtsam::noiseModel::Diagonal::Sigmas((gtsam::Vector(3) << loop_ClosureNoise[0], loop_ClosureNoise[1], loop_ClosureNoise[2]).finished());

    // Optimiser selection
    nh_.getParam("useisam2", useisam2);

    // Total number of IDs
    int total_tags;
    nh_.getParam("total_tags", total_tags);
    // Predefined tags to search for in the environment.
    for (int j = 0; j < total_tags; ++j) {
        possibleIds_.push_back("tag_" + std::to_string(j));
    }
    
    ROS_INFO("Parameters loaded.");

    // Initialize GTSAM components
    initializeGTSAM();
    // Index to keep track of the sequential pose.
    index_of_pose = 1;
    // Initialize the factor graphs
    keyframeGraph_ = gtsam::NonlinearFactorGraph();

    // Initialize camera subscribers
    mCam_subscriber = nh_.subscribe(mCam_topic, 1000, &aprilslamcpp::mCamCallback, this);
    rCam_subscriber = nh_.subscribe(rCam_topic, 1000, &aprilslamcpp::rCamCallback, this);
    lCam_subscriber = nh_.subscribe(lCam_topic, 1000, &aprilslamcpp::lCamCallback, this);

    // Initialize controller input subscribers
    cmd_vel_sub_ = nh_.subscribe(cmd_topic, 10, &aprilslamcpp::cmdVelCallback, this);
    
    // Subscriptions and Publications
    odom_sub_ = nh_.subscribe(odom_topic, 10, &aprilslamcpp::addOdomFactor, this);
    path_pub_ = nh_.advertise<nav_msgs::Path>(trajectory_topic, 1, true);
    odom_traj_pub_ = nh_.advertise<nav_msgs::Odometry>(odometry_trajectory, 1, true);
    lc_pub_ = nh_.advertise<visualization_msgs::Marker>("loop_closure_markers", 1);
    landmark_pub_ = nh_.advertise<visualization_msgs::MarkerArray>("landmarks", 1, true);
    path.header.frame_id = map_frame_id; 
}

// Camera callback functions
void aprilslamcpp::mCamCallback(const apriltag_ros::AprilTagDetectionArray::ConstPtr& msg) {
    mCam_msg = msg;
}

void aprilslamcpp::rCamCallback(const apriltag_ros::AprilTagDetectionArray::ConstPtr& msg) {
    rCam_msg = msg;
}

void aprilslamcpp::lCamCallback(const apriltag_ros::AprilTagDetectionArray::ConstPtr& msg) {
    lCam_msg = msg;
}

void aprilslamcpp::cmdVelCallback(const geometry_msgs::Twist::ConstPtr& msg) {
    linear_x_velocity_ = msg->linear.x;
}

// Initialization of GTSAM components
void aprilslamcpp::initializeGTSAM() { 
    // Initialize graph parameters and stores them in isam_.
    gtsam::ISAM2Params parameters;
    parameters.relinearizeThreshold = 0.1;
    parameters.relinearizeSkip = 1;
    isam_ = gtsam::ISAM2(parameters);
}

aprilslamcpp::~aprilslamcpp() {
        // Empty destructor, no resources to clean up.
        ROS_INFO("Shutting down aprilslamcpp.");
}

bool aprilslamcpp::shouldAddKeyframe(
    const gtsam::Pose2& lastPose, 
    const gtsam::Pose2& currentPose, 
    std::set<gtsam::Symbol> oldlandmarks, 
    std::set<gtsam::Symbol> detectedLandmarksCurrentPos) {
    // Calculate the distance between the current pose and the last keyframe pose
    double distance = lastPose.range(currentPose);
    // Iterate over detectedLandmarksCurrentPos, add key if new tag is detected
    for (const auto& landmark : detectedLandmarksCurrentPos) {
        // If the landmark is not found in oldLandmarks, return true
        if (oldlandmarks.find(landmark) == oldlandmarks.end()) {
            return true;
        }
    }
    // Calculate the difference in orientation (theta) between the current pose and the last keyframe pose
    double angleDifference = std::abs(wrapToPi(currentPose.theta() - lastPose.theta()));

    // Check if either the distance moved or the rotation exceeds the threshold
    if (distance > distanceThreshold || angleDifference > rotationThreshold) {
        return true;  // Add a new keyframe
    }
    return false;  // Do not add a keyframe
}

void aprilslamcpp::pruneGraphByPoseCount(int maxPoses) {
    // Extract all pose keys from the graph
    std::set<gtsam::Key> poseKeys;
    for (const auto& factor : keyframeGraph_) {
        for (const auto& key : factor->keys()) {
            gtsam::Symbol symbol(key);
            if (symbol.chr() == 'X') { // Assuming 'X' represents pose variables
                poseKeys.insert(key);
            }
        }
    }

    // Check if pruning is needed
    if (poseKeys.size() <= maxPoses) {
        // No pruning needed
        return;
    }

    // Sort pose keys by their indices
    std::vector<gtsam::Key> sortedPoseKeys(poseKeys.begin(), poseKeys.end());
    std::sort(sortedPoseKeys.begin(), sortedPoseKeys.end(), [](gtsam::Key a, gtsam::Key b) {
        return gtsam::Symbol(a).index() < gtsam::Symbol(b).index();
    });

    // Identify poses to remove (the oldest ones)
    std::set<gtsam::Key> keysToRemove(sortedPoseKeys.begin(), sortedPoseKeys.begin() + (poseKeys.size() - maxPoses));

    // Build new graph and estimates without the poses to remove
    gtsam::NonlinearFactorGraph newGraph;
    for (const auto& factor : keyframeGraph_) {
        bool keepFactor = true;
        for (const auto& key : factor->keys()) {
            if (keysToRemove.count(key) > 0) {
                keepFactor = false;
                break;
            }
        }
        if (keepFactor) {
            newGraph.add(factor);
        }
    }

    gtsam::Values newEstimates;
    for (const auto& key_value : keyframeEstimates_) {
        if (keysToRemove.count(key_value.key) == 0) {
            newEstimates.insert(key_value.key, key_value.value);
        }
    }

    // Update the internal state
    keyframeGraph_ = newGraph;
    keyframeEstimates_ = newEstimates;

    // Add a prior to the oldest remaining pose if not already added
    // Get the oldest remaining pose key
    gtsam::Key oldestPoseKey = *std::min_element(sortedPoseKeys.begin() + (poseKeys.size() - maxPoses), sortedPoseKeys.end(), [](gtsam::Key a, gtsam::Key b) {
        return gtsam::Symbol(a).index() < gtsam::Symbol(b).index();
    });

    gtsam::Symbol oldestPoseSymbol(oldestPoseKey);

    if (!priorAddedToPose[oldestPoseSymbol]) {
        // Get the current estimate of the pose
        gtsam::Pose2 oldestPoseEstimate = keyframeEstimates_.at<gtsam::Pose2>(oldestPoseKey);
        // Add a prior factor
        keyframeGraph_.add(gtsam::PriorFactor<gtsam::Pose2>(
            oldestPoseKey, oldestPoseEstimate, priorNoise));
        // Keep track that we added a prior to this pose
        priorAddedToPose[oldestPoseSymbol] = true;
    }
}

gtsam::Pose2 aprilslamcpp::translateOdomMsg(const nav_msgs::Odometry::ConstPtr& msg) {
    double x = msg->pose.pose.position.x;
    double y = msg->pose.pose.position.y;

    double qx = msg->pose.pose.orientation.x;
    double qy = msg->pose.pose.orientation.y;
    double qz = msg->pose.pose.orientation.z;
    double qw = msg->pose.pose.orientation.w;

    tf2::Quaternion tfQuat(qx, qy, qz, qw);
    double roll, pitch, yaw;
    tf2::Matrix3x3(tfQuat).getRPY(roll, pitch, yaw);
    return gtsam::Pose2(x, y, yaw);
}

void aprilslamcpp::ISAM2Optimise() {    
    if (batchOptimisation_) {
        gtsam::LevenbergMarquardtOptimizer batchOptimizer(keyframeGraph_, keyframeEstimates_);
        keyframeEstimates_ = batchOptimizer.optimize();
        batchOptimisation_ = false; // Only do this once
    }

    // Update the iSAM2 instance with the new measurements
    isam_.update(keyframeGraph_, keyframeEstimates_);
    
    keyframeEstimates_.clear();
    keyframeGraph_.resize(0);
}

void aprilslamcpp::SAMOptimise() {    
    // Perform batch optimization using Levenberg-Marquardt optimizer
    gtsam::LevenbergMarquardtOptimizer batchOptimizer(keyframeGraph_, keyframeEstimates_);
    gtsam::Values result = batchOptimizer.optimize();

    // Update keyframeEstimates_ with the optimized values for the next iteration
    keyframeEstimates_ = result;

    // Prune the graph based on the number of poses
    if (useprunebysize) {
    pruneGraphByPoseCount(maxfactors);
    }
}

void aprilslamcpp::checkLoopClosure(const std::set<gtsam::Symbol>& detectedLandmarksCurrentPos) {
    if (useloopclosure) {
        // Get the current pose index
        gtsam::Symbol currentPoseIndex =  gtsam::Symbol('X', index_of_pose);
        gtsam::Pose2 currentPose =  keyframeEstimates_.at<gtsam::Pose2>(currentPoseIndex);
        // Loop through each keyframe stored in poseToLandmarks
        for (const auto& entry : poseToLandmarks) {
            gtsam::Symbol keyframeSymbol = entry.first;  // Symbol representing the keyframe
            const std::set<gtsam::Symbol>& keyframeLandmarks = entry.second;  // Landmarks associated with the keyframe

            // Get the keyframe's pose and its index
            gtsam::Pose2 keyframePose = keyframeEstimates_.at<gtsam::Pose2>(keyframeSymbol);
            int keyframeIndex = keyframeSymbol.index();  // Assuming index is accessible from the symbol

            // Compute the spatial distance between the current pose and the keyframe pose
            double distance = lastPose_.range(keyframePose);

            // Check if the spatial distance and index difference meet the loop closure criteria
            if (distance < historyKeyframeSearchRadius && (currentPoseIndex - keyframeIndex) > historyKeyframeSearchNum) {
                // Find the intersection of landmarks re-observed at the current pose and the keyframe's landmarks
                std::set<gtsam::Symbol> intersection;
                std::set_intersection(detectedLandmarksCurrentPos.begin(), detectedLandmarksCurrentPos.end(),
                                      keyframeLandmarks.begin(), keyframeLandmarks.end(),
                                      std::inserter(intersection, intersection.begin()));

                // Count the number of re-observed landmarks
                int reobservedLandmarks = intersection.size();

                // If the number of re-observed landmarks meets the required threshold, trigger loop closure
                if (reobservedLandmarks >= requiredReobservedLandmarks) {
                    ROS_INFO("found LC");
                    // Add a loop closure constraint between the current pose and the keyframe
                    keyframeGraph_.add(gtsam::BetweenFactor<gtsam::Pose2>(keyframeSymbol, currentPoseIndex, relPoseFG(keyframePose, currentPose), loopClosureNoise));

                    // Visualize the loop closure
                    visualizeLoopClosure(lc_pub_, currentPose, keyframePose, currentPoseIndex, map_frame_id);

                    break;  // Exit after adding one loop closure constraint
                }
            }
        }
    }
}

// Check if movement exceeds the stationary thresholds
bool aprilslam::aprilslamcpp::movementExceedsThreshold(const gtsam::Pose2& poseSE2) {
    double position_change = std::hypot(poseSE2.x() - lastPoseSE2_.x(), poseSE2.y() - lastPoseSE2_.y());
    double rotation_change = std::abs(wrapToPi(poseSE2.theta() - lastPoseSE2_.theta()));
    return position_change >= stationary_position_threshold || rotation_change >= stationary_rotation_threshold;
}

// Handle initialization of the first pose
void aprilslam::aprilslamcpp::initializeFirstPose(const gtsam::Pose2& poseSE2) {
    gtsam::Pose2 pose0(0.0, 0.0, 0.0); // Prior at origin
    lastPoseSE2_ = poseSE2;
    lastPoseSE2_vis = poseSE2;
    keyframeGraph_.add(gtsam::PriorFactor<gtsam::Pose2>(gtsam::Symbol('X', 1), pose0, priorNoise));
    keyframeEstimates_.insert(gtsam::Symbol('X', 1), pose0);
    Estimates_visulisation.insert(gtsam::Symbol('X', 1), pose0);
    lastPose_ = pose0; // Keep track of the last pose for odolandmarkKeymetry calculation
    // Load calibrated landmarks as priors if available
    if (usepriortagtable) {
    std::map<int, gtsam::Point2> savedLandmarks = loadLandmarksFromCSV(pathtoloadlandmarkcsv);
        for (const auto& landmark : savedLandmarks) {
            gtsam::Symbol landmarkKey('L', landmark.first);
            keyframeGraph_.add(gtsam::PriorFactor<gtsam::Point2>(landmarkKey, landmark.second, pointNoise));
            keyframeEstimates_.insert(landmarkKey, landmark.second);
            landmarkEstimates.insert(landmarkKey, landmark.second);
        }
    }
    Key_previous_pos = pose0;
    previousKeyframeSymbol = gtsam::Symbol('X', 1);
}

// Predict the next pose based on odometry
gtsam::Pose2 aprilslam::aprilslamcpp::predictNextPose(const gtsam::Pose2& poseSE2) {
    gtsam::Pose2 odometry = relPoseFG(lastPoseSE2_, poseSE2);
    // gtsam::Pose2 adjustedOdometry = odometryDirection(odometry, linear_x_velocity_);
    return lastPose_.compose(odometry);
}

// Update odometry without adding a keyframe
void aprilslam::aprilslamcpp::updateOdometryPose(const gtsam::Pose2& poseSE2) {
    gtsam::Pose2 odometry = relPoseFG(lastPoseSE2_vis, poseSE2);
    // gtsam::Pose2 adjustedOdometry = odometryDirection(odometry, linear_x_velocity_);
    gtsam::Pose2 newPose = Estimates_visulisation.at<gtsam::Pose2>(gtsam::Symbol('X', index_of_pose - 1)).compose(odometry);
    Estimates_visulisation.insert(gtsam::Symbol('X', index_of_pose), newPose);
    lastPoseSE2_vis = poseSE2;
}

void aprilslam::aprilslamcpp::generate2bePublished() {
    if (useisam2) {
        // Calculate the current estimate using iSAM2
        auto result = isam_.calculateEstimate();

        // Extract landmark estimates from the result
        std::map<int, gtsam::Point2> landmarks;
        for (const auto& key_value : result) {
            gtsam::Key key = key_value.key;  // Get the key
            if (gtsam::Symbol(key).chr() == 'L') {
                gtsam::Point2 point = result.at<gtsam::Point2>(key); // Directly access the Point2 value
                landmarks[gtsam::Symbol(key).index()] = point;
            }
        }

        // Publish the landmarks
        aprilslam::publishLandmarks(landmark_pub_, landmarks, map_frame_id);

        // Update the visualized estimates with the current pose
        Estimates_visulisation.insert(previousKeyframeSymbol, result.at<gtsam::Pose2>(previousKeyframeSymbol));
    } 
    else {
        // Extract landmark estimates from keyframe estimates
        std::map<int, gtsam::Point2> landmarks;
        for (const auto& key_value : keyframeEstimates_) {
            gtsam::Key key = key_value.key;  // Get the key
            if (gtsam::Symbol(key).chr() == 'L') {
                gtsam::Point2 point = keyframeEstimates_.at<gtsam::Point2>(key);  // Access the Point2 value
                landmarks[gtsam::Symbol(key).index()] = point;
            }
        }

        // Publish the landmarks
        aprilslam::publishLandmarks(landmark_pub_, landmarks, map_frame_id);

        // Update the visualized estimates with the current pose
        Estimates_visulisation.insert(previousKeyframeSymbol, keyframeEstimates_.at<gtsam::Pose2>(previousKeyframeSymbol));
    }
}

// Update the graph with landmarks detections
std::set<gtsam::Symbol> aprilslam::aprilslamcpp::updateGraphWithLandmarks(
    std::set<gtsam::Symbol> detectedLandmarksCurrentPos, 
    const std::pair<std::vector<int>, std::vector<Eigen::Vector2d>>& detections) {

    // Access the elements of the std::pair   
    const std::vector<int>& Id = detections.first;
    const std::vector<Eigen::Vector2d>& tagPos = detections.second;

    if (!Id.empty()) {
        for (size_t n = 0; n < Id.size(); ++n) {
            int tag_number = Id[n];        
            Eigen::Vector2d landSE2 = tagPos[n];

            // Compute prior location of the landmark using the current robot pose
            double theta = lastPose_.theta();
            Eigen::Rotation2Dd rotation(theta);  // Create a 2D rotation matrix
            Eigen::Vector2d rotatedPosition = rotation * landSE2;  // Rotate the position into the robot's frame
            gtsam::Point2 priorLand(rotatedPosition.x() + lastPose_.x(), rotatedPosition.y() + lastPose_.y());

            // Compute bearing and range
            double bearing = std::atan2(landSE2(1), landSE2(0));
            double range = std::sqrt(landSE2(0) * landSE2(0) + landSE2(1) * landSE2(1));

            // Construct the landmark key
            gtsam::Symbol landmarkKey('L', tag_number);  

            // Check if the landmark has been observed before
            if (detectedLandmarksHistoric.find(landmarkKey) != detectedLandmarksHistoric.end()) {
                // Existing landmark
                gtsam::BearingRangeFactor<gtsam::Pose2, gtsam::Point2, gtsam::Rot2, double> factor(
                    gtsam::Symbol('X', index_of_pose), landmarkKey, gtsam::Rot2::fromAngle(bearing), range, brNoise
                );
                gtsam::Vector error = factor.unwhitenedError(landmarkEstimates);

                // Threshold for ||projection - measurement||
                if (fabs(error[0]) < add2graph_threshold) keyframeGraph_.add(factor);
                detectedLandmarksCurrentPos.insert(landmarkKey);
            } 
            else {
                // If the current landmark was not detected in the calibration run 
                // Or it's on calibration mode
                if (!landmarkEstimates.exists(landmarkKey) || !usepriortagtable) {
                // New landmark detected
                detectedLandmarksHistoric.insert(landmarkKey);
                // Check if the key already exists in keyframeEstimates_ before inserting
                if (keyframeEstimates_.exists(landmarkKey)) {
                } else {
                    keyframeEstimates_.insert(landmarkKey, priorLand); // Simple initial estimate
                }

                // Check if the key already exists in landmarkEstimates before inserting
                if (landmarkEstimates.exists(landmarkKey)) {
                } else {
                    landmarkEstimates.insert(landmarkKey, priorLand);
                }

                // Add a prior for the landmark position to help with initial estimation.
                keyframeGraph_.add(gtsam::PriorFactor<gtsam::Point2>(
                    landmarkKey, priorLand, pointNoise)
                );
                }
                // Add a bearing-range observation for this landmark to the graph
                gtsam::BearingRangeFactor<gtsam::Pose2, gtsam::Point2, gtsam::Rot2, double> factor(
                    gtsam::Symbol('X', index_of_pose), landmarkKey, gtsam::Rot2::fromAngle(bearing), range, brNoise
                );
                keyframeGraph_.add(factor);
                detectedLandmarksCurrentPos.insert(landmarkKey);
            }
        }
    }
    return detectedLandmarksCurrentPos;
}

void aprilslam::aprilslamcpp::addOdomFactor(const nav_msgs::Odometry::ConstPtr& msg) {
    double current_time = ros::Time::now().toSec();
    ros::WallTime start_loop, end_loop; // Declare variables to hold start and end times
    double elapsed;

    // Convert the incoming odometry message to a simpler (x, y, theta) format using a previously defined method
    gtsam::Pose2 poseSE2 = translateOdomMsg(msg);
    
    // Publish tf
    aprilslam::publishOdometryTrajectory(odom_traj_pub_, tf_broadcaster, Estimates_visulisation, index_of_pose, map_frame_id, robot_frame);

    aprilslam::publishOdometryTrajectory(odom_traj_pub_, tf_broadcaster, Estimates_visulisation, index_of_pose, frame_id, ud_frame);

    // Check if the movement exceeds the thresholds
    if (!movementExceedsThreshold(poseSE2)) return;

    index_of_pose += 1; // Increment the pose index for each new odometry message

    // Store the initial pose for relative calculations
    if (index_of_pose == 2) initializeFirstPose(poseSE2);

    // Predict the next pose based on odometry and add it as an initial estimate
    gtsam::Pose2 predictedPose = predictNextPose(poseSE2);

    // Determine if this pose should be a keyframe
    gtsam::Symbol currentKeyframeSymbol('X', index_of_pose);

    // Loop closure detection setup
    std::set<gtsam::Symbol> detectedLandmarksCurrentPos;
    std::set<gtsam::Symbol> oldlandmarks;
    oldlandmarks = detectedLandmarksHistoric; 

    // Add odometry factor if keyframe
    if (shouldAddKeyframe(Key_previous_pos, predictedPose, oldlandmarks, detectedLandmarksCurrentPos) || !usekeyframe) {
        keyframeEstimates_.insert(gtsam::Symbol('X', index_of_pose), predictedPose);
        if (previousKeyframeSymbol) {
            gtsam::Pose2 relativePose = Key_previous_pos.between(predictedPose);
            keyframeGraph_.add(gtsam::BetweenFactor<gtsam::Pose2>(previousKeyframeSymbol, currentKeyframeSymbol, relativePose, odometryNoise));
        }
         
        // Update the last pose and initial estimates for the next iteration
        lastPose_ = predictedPose;
        landmarkEstimates.insert(gtsam::Symbol('X', index_of_pose), predictedPose);

        // Iterate through all landmark detected IDs
        start_loop = ros::WallTime::now();
        if (mCam_msg && rCam_msg && lCam_msg) {  // Ensure the messages have been received
            auto detections = getCamDetections(mCam_msg, rCam_msg, lCam_msg, mcam_baselink_transform, rcam_baselink_transform, lcam_baselink_transform);
            detectedLandmarksCurrentPos = updateGraphWithLandmarks(detectedLandmarksCurrentPos, detections);
        }

        // Update the pose to landmarks mapping (for LC conditions)
        poseToLandmarks[gtsam::Symbol('X', index_of_pose)] = detectedLandmarksCurrentPos;

        // Loging for optimisation time
        end_loop = ros::WallTime::now();
        elapsed = (end_loop - start_loop).toSec();
        // ROS_INFO("transform total: %f seconds", elapsed);
        lastPoseSE2_ = poseSE2;
        start_loop = ros::WallTime::now();
        ROS_INFO("number of timesteps: %d", index_of_pose);
        if (index_of_pose % 1 == 0) {
            if (useisam2) {ISAM2Optimise();}
            else {SAMOptimise();}
            end_loop = ros::WallTime::now();
            elapsed = (end_loop - start_loop).toSec();
            ROS_INFO("optimisation: %f seconds", elapsed);
        }
    
    Key_previous_pos = predictedPose;
    previousKeyframeSymbol = gtsam::Symbol('X', index_of_pose);  
    checkLoopClosure(detectedLandmarksCurrentPos);
    generate2bePublished();
    }
    // Use Odometry for pose estimation when not a keyframe, landmarks not updated
    else{
        updateOdometryPose(poseSE2);  // Update pose without adding a keyframe
    }
    // Publish path, landmarks, and tf for visulisation
<<<<<<< HEAD
    aprilslam::publishPath(path_pub_, Estimates_visulisation, index_of_pose, frame_id);
=======
    aprilslam::publishPath(path_pub_, Estimates_visulisation, index_of_pose, map_frame_id);
>>>>>>> 8c645477
}
}

int main(int argc, char **argv) {
    // Initialize the ROS system and specify the name of the node
    ros::init(argc, argv, "april_slam_cpp");

    // Create a handle to this process' node
    ros::NodeHandle nh;

    // Create an instance of the aprilslamcpp class, passing in the node handle
    aprilslam::aprilslamcpp slamNode(nh);

    // ROS enters a loop, pumping callbacks. Internally, it will call all the callbacks waiting to be called at that point in time.
    ros::spin();

    return 0;
}<|MERGE_RESOLUTION|>--- conflicted
+++ resolved
@@ -1,643 +1,639 @@
-#include "aprilslamheader.h"
-#include "publishing_utils.h"
-
-namespace aprilslam {
-// Utility function to normalize an angle to the range [-pi, pi]
-double wrapToPi(double angle) {
-    angle = fmod(angle + M_PI, 2 * M_PI);
-    return angle - M_PI;
-}   
-
-// Computes the relative pose between two Pose2 objects
-gtsam::Pose2 relPoseFG(const gtsam::Pose2& lastPoseSE2, const gtsam::Pose2& PoseSE2) {
-    double dx = PoseSE2.x() - lastPoseSE2.x();
-    double dy = PoseSE2.y() - lastPoseSE2.y();
-    double dtheta = wrapToPi(PoseSE2.theta() - lastPoseSE2.theta());
-
-    // Compute the distance moved along the robot's forward direction
-    double distance = std::sqrt(dx * dx + dy * dy);
-    double direction = std::atan2(dy, dx);
-    // return gtsam::Pose2(distance, 0, dtheta);
-
-    // Adjust the distance based on the robot's heading to account for backward movement
-    double theta = lastPoseSE2.theta();
-    double dx_body = std::cos(theta) * dx + std::sin(theta) * dy;
-    double dy_body = -std::sin(theta) * dx + std::cos(theta) * dy;
-
-    // Return the relative pose assuming robot cant move sideways: dy = 0
-    return gtsam::Pose2(dx_body, dy_body, dtheta);
-    // return gtsam::Pose2(distance, 0, dtheta);
-}
-
-gtsam::Pose2 odometryDirection(const gtsam::Pose2& odometry, double cmd_vel_linear_x){
-    if (cmd_vel_linear_x == 0.0) {
-        return odometry;
-    }
-    // Identify if vehicle is moving forward with cmd_vel direction
-    double dx = odometry.x();
-    if (cmd_vel_linear_x < 0) {
-        dx = -std::abs(dx);  // Moving backward
-    } else {
-        dx = std::abs(dx);   // Moving forward
-    }
-    // Create a new odometry pose with adjusted dx
-    gtsam::Pose2 adjustedOdometry(dx, odometry.y(), odometry.theta());
-    return gtsam::Pose2(dx, odometry.y(), odometry.theta());
-}
-
-// Constructor
-aprilslamcpp::aprilslamcpp(ros::NodeHandle node_handle)
-    : nh_(node_handle), tf_listener_(tf_buffer_){ 
-    
-    // Read topics and corresponding frame
-    std::string odom_topic, trajectory_topic, odometry_trajectory;
-    nh_.getParam("odom_topic", odom_topic);
-    nh_.getParam("trajectory_topic", trajectory_topic);
-    nh_.getParam("map_frame_id", map_frame_id);
-    nh_.getParam("robot_frame", robot_frame);
-    nh_.getParam("odometry_trajectory", odometry_trajectory);
-    // nh_.getParam("ud_frame", ud_frame);
-
-
-    // Read batch optimization flag
-    nh_.getParam("batch_optimisation", batchOptimisation_);
-
-    // Read noise models
-    std::vector<double> odometry_noise, prior_noise, bearing_range_noise, point_noise, loop_ClosureNoise;
-    nh_.getParam("noise_models/odometry", odometry_noise);
-    nh_.getParam("noise_models/prior", prior_noise);
-    nh_.getParam("noise_models/bearing_range", bearing_range_noise);
-    nh_.getParam("noise_models/point", point_noise);
-    nh_.getParam("noise_models/loopClosureNoise", loop_ClosureNoise);
-
-    // Read error thershold for a landmark to be added to the graph
-    nh_.getParam("add2graph_threshold", add2graph_threshold);
-
-    // Read Prune conditions
-    nh_.getParam("maxfactors", maxfactors);
-    nh_.getParam("useprunebysize", useprunebysize);
-    
-    // Read loop closure parameters
-    nh_.getParam("useloopclosure", useloopclosure);
-    nh_.getParam("historyKeyframeSearchRadius", historyKeyframeSearchRadius);
-    nh_.getParam("historyKeyframeSearchNum", historyKeyframeSearchNum);
-    nh_.getParam("requiredReobservedLandmarks", requiredReobservedLandmarks);
-
-    // Keyframe parameters
-    nh_.getParam("distanceThreshold", distanceThreshold);
-    nh_.getParam("rotationThreshold", rotationThreshold);
-    nh_.getParam("usekeyframe", usekeyframe);
-
-    // Stationay conditions
-    nh_.getParam("stationary_position_threshold", stationary_position_threshold);
-    nh_.getParam("stationary_rotation_threshold", stationary_rotation_threshold);
-
-    // Read calibration and localisation settings
-    std::string package_path = ros::package::getPath("aprilslamcpp");
-    std::string save_path, load_path;
-    nh_.getParam("pathtosavelandmarkcsv", save_path);
-    nh_.getParam("pathtoloadlandmarkcsv", load_path);
-
-    // Construct the full paths
-    pathtosavelandmarkcsv = package_path + "/" + save_path;
-    pathtoloadlandmarkcsv = package_path + "/" + load_path;
-    nh_.getParam("savetaglocation", savetaglocation);
-    nh_.getParam("usepriortagtable", usepriortagtable);
-
-    // Camera transformation parameters
-    nh_.getParam("camera_parameters/xyTrans_lcam_baselink", xyTrans_lcam_baselink);
-    nh_.getParam("camera_parameters/xyTrans_rcam_baselink", xyTrans_rcam_baselink);
-    nh_.getParam("camera_parameters/xyTrans_mcam_baselink", xyTrans_mcam_baselink);
-    // Convert to Eigen::Vector3d
-    mcam_baselink_transform = Eigen::Vector3d(xyTrans_mcam_baselink[0], xyTrans_mcam_baselink[1], xyTrans_mcam_baselink[2]);
-    rcam_baselink_transform = Eigen::Vector3d(xyTrans_rcam_baselink[0], xyTrans_rcam_baselink[1], xyTrans_rcam_baselink[2]);
-    lcam_baselink_transform = Eigen::Vector3d(xyTrans_lcam_baselink[0], xyTrans_lcam_baselink[1], xyTrans_lcam_baselink[2]);
-
-    // Load camera topics
-    nh_.getParam("camera_subscribers/lCam_subscriber/topic", lCam_topic);
-    nh_.getParam("camera_subscribers/rCam_subscriber/topic", rCam_topic);
-    nh_.getParam("camera_subscribers/mCam_subscriber/topic", mCam_topic);
-
-    // Load command velocity command
-    nh_.getParam("cmd_topic", cmd_topic);
-
-    // Initialize noise models
-    odometryNoise = gtsam::noiseModel::Diagonal::Sigmas((gtsam::Vector(3) << odometry_noise[0], odometry_noise[1], odometry_noise[2]).finished());
-    priorNoise = gtsam::noiseModel::Diagonal::Sigmas((gtsam::Vector(3) << prior_noise[0], prior_noise[1], prior_noise[2]).finished());
-    brNoise = gtsam::noiseModel::Diagonal::Sigmas((gtsam::Vector(2) << bearing_range_noise[0], bearing_range_noise[1]).finished());
-    pointNoise = gtsam::noiseModel::Diagonal::Sigmas((gtsam::Vector(2) << point_noise[0], point_noise[1]).finished());
-    loopClosureNoise = gtsam::noiseModel::Diagonal::Sigmas((gtsam::Vector(3) << loop_ClosureNoise[0], loop_ClosureNoise[1], loop_ClosureNoise[2]).finished());
-
-    // Optimiser selection
-    nh_.getParam("useisam2", useisam2);
-
-    // Total number of IDs
-    int total_tags;
-    nh_.getParam("total_tags", total_tags);
-    // Predefined tags to search for in the environment.
-    for (int j = 0; j < total_tags; ++j) {
-        possibleIds_.push_back("tag_" + std::to_string(j));
-    }
-    
-    ROS_INFO("Parameters loaded.");
-
-    // Initialize GTSAM components
-    initializeGTSAM();
-    // Index to keep track of the sequential pose.
-    index_of_pose = 1;
-    // Initialize the factor graphs
-    keyframeGraph_ = gtsam::NonlinearFactorGraph();
-
-    // Initialize camera subscribers
-    mCam_subscriber = nh_.subscribe(mCam_topic, 1000, &aprilslamcpp::mCamCallback, this);
-    rCam_subscriber = nh_.subscribe(rCam_topic, 1000, &aprilslamcpp::rCamCallback, this);
-    lCam_subscriber = nh_.subscribe(lCam_topic, 1000, &aprilslamcpp::lCamCallback, this);
-
-    // Initialize controller input subscribers
-    cmd_vel_sub_ = nh_.subscribe(cmd_topic, 10, &aprilslamcpp::cmdVelCallback, this);
-    
-    // Subscriptions and Publications
-    odom_sub_ = nh_.subscribe(odom_topic, 10, &aprilslamcpp::addOdomFactor, this);
-    path_pub_ = nh_.advertise<nav_msgs::Path>(trajectory_topic, 1, true);
-    odom_traj_pub_ = nh_.advertise<nav_msgs::Odometry>(odometry_trajectory, 1, true);
-    lc_pub_ = nh_.advertise<visualization_msgs::Marker>("loop_closure_markers", 1);
-    landmark_pub_ = nh_.advertise<visualization_msgs::MarkerArray>("landmarks", 1, true);
-    path.header.frame_id = map_frame_id; 
-}
-
-// Camera callback functions
-void aprilslamcpp::mCamCallback(const apriltag_ros::AprilTagDetectionArray::ConstPtr& msg) {
-    mCam_msg = msg;
-}
-
-void aprilslamcpp::rCamCallback(const apriltag_ros::AprilTagDetectionArray::ConstPtr& msg) {
-    rCam_msg = msg;
-}
-
-void aprilslamcpp::lCamCallback(const apriltag_ros::AprilTagDetectionArray::ConstPtr& msg) {
-    lCam_msg = msg;
-}
-
-void aprilslamcpp::cmdVelCallback(const geometry_msgs::Twist::ConstPtr& msg) {
-    linear_x_velocity_ = msg->linear.x;
-}
-
-// Initialization of GTSAM components
-void aprilslamcpp::initializeGTSAM() { 
-    // Initialize graph parameters and stores them in isam_.
-    gtsam::ISAM2Params parameters;
-    parameters.relinearizeThreshold = 0.1;
-    parameters.relinearizeSkip = 1;
-    isam_ = gtsam::ISAM2(parameters);
-}
-
-aprilslamcpp::~aprilslamcpp() {
-        // Empty destructor, no resources to clean up.
-        ROS_INFO("Shutting down aprilslamcpp.");
-}
-
-bool aprilslamcpp::shouldAddKeyframe(
-    const gtsam::Pose2& lastPose, 
-    const gtsam::Pose2& currentPose, 
-    std::set<gtsam::Symbol> oldlandmarks, 
-    std::set<gtsam::Symbol> detectedLandmarksCurrentPos) {
-    // Calculate the distance between the current pose and the last keyframe pose
-    double distance = lastPose.range(currentPose);
-    // Iterate over detectedLandmarksCurrentPos, add key if new tag is detected
-    for (const auto& landmark : detectedLandmarksCurrentPos) {
-        // If the landmark is not found in oldLandmarks, return true
-        if (oldlandmarks.find(landmark) == oldlandmarks.end()) {
-            return true;
-        }
-    }
-    // Calculate the difference in orientation (theta) between the current pose and the last keyframe pose
-    double angleDifference = std::abs(wrapToPi(currentPose.theta() - lastPose.theta()));
-
-    // Check if either the distance moved or the rotation exceeds the threshold
-    if (distance > distanceThreshold || angleDifference > rotationThreshold) {
-        return true;  // Add a new keyframe
-    }
-    return false;  // Do not add a keyframe
-}
-
-void aprilslamcpp::pruneGraphByPoseCount(int maxPoses) {
-    // Extract all pose keys from the graph
-    std::set<gtsam::Key> poseKeys;
-    for (const auto& factor : keyframeGraph_) {
-        for (const auto& key : factor->keys()) {
-            gtsam::Symbol symbol(key);
-            if (symbol.chr() == 'X') { // Assuming 'X' represents pose variables
-                poseKeys.insert(key);
-            }
-        }
-    }
-
-    // Check if pruning is needed
-    if (poseKeys.size() <= maxPoses) {
-        // No pruning needed
-        return;
-    }
-
-    // Sort pose keys by their indices
-    std::vector<gtsam::Key> sortedPoseKeys(poseKeys.begin(), poseKeys.end());
-    std::sort(sortedPoseKeys.begin(), sortedPoseKeys.end(), [](gtsam::Key a, gtsam::Key b) {
-        return gtsam::Symbol(a).index() < gtsam::Symbol(b).index();
-    });
-
-    // Identify poses to remove (the oldest ones)
-    std::set<gtsam::Key> keysToRemove(sortedPoseKeys.begin(), sortedPoseKeys.begin() + (poseKeys.size() - maxPoses));
-
-    // Build new graph and estimates without the poses to remove
-    gtsam::NonlinearFactorGraph newGraph;
-    for (const auto& factor : keyframeGraph_) {
-        bool keepFactor = true;
-        for (const auto& key : factor->keys()) {
-            if (keysToRemove.count(key) > 0) {
-                keepFactor = false;
-                break;
-            }
-        }
-        if (keepFactor) {
-            newGraph.add(factor);
-        }
-    }
-
-    gtsam::Values newEstimates;
-    for (const auto& key_value : keyframeEstimates_) {
-        if (keysToRemove.count(key_value.key) == 0) {
-            newEstimates.insert(key_value.key, key_value.value);
-        }
-    }
-
-    // Update the internal state
-    keyframeGraph_ = newGraph;
-    keyframeEstimates_ = newEstimates;
-
-    // Add a prior to the oldest remaining pose if not already added
-    // Get the oldest remaining pose key
-    gtsam::Key oldestPoseKey = *std::min_element(sortedPoseKeys.begin() + (poseKeys.size() - maxPoses), sortedPoseKeys.end(), [](gtsam::Key a, gtsam::Key b) {
-        return gtsam::Symbol(a).index() < gtsam::Symbol(b).index();
-    });
-
-    gtsam::Symbol oldestPoseSymbol(oldestPoseKey);
-
-    if (!priorAddedToPose[oldestPoseSymbol]) {
-        // Get the current estimate of the pose
-        gtsam::Pose2 oldestPoseEstimate = keyframeEstimates_.at<gtsam::Pose2>(oldestPoseKey);
-        // Add a prior factor
-        keyframeGraph_.add(gtsam::PriorFactor<gtsam::Pose2>(
-            oldestPoseKey, oldestPoseEstimate, priorNoise));
-        // Keep track that we added a prior to this pose
-        priorAddedToPose[oldestPoseSymbol] = true;
-    }
-}
-
-gtsam::Pose2 aprilslamcpp::translateOdomMsg(const nav_msgs::Odometry::ConstPtr& msg) {
-    double x = msg->pose.pose.position.x;
-    double y = msg->pose.pose.position.y;
-
-    double qx = msg->pose.pose.orientation.x;
-    double qy = msg->pose.pose.orientation.y;
-    double qz = msg->pose.pose.orientation.z;
-    double qw = msg->pose.pose.orientation.w;
-
-    tf2::Quaternion tfQuat(qx, qy, qz, qw);
-    double roll, pitch, yaw;
-    tf2::Matrix3x3(tfQuat).getRPY(roll, pitch, yaw);
-    return gtsam::Pose2(x, y, yaw);
-}
-
-void aprilslamcpp::ISAM2Optimise() {    
-    if (batchOptimisation_) {
-        gtsam::LevenbergMarquardtOptimizer batchOptimizer(keyframeGraph_, keyframeEstimates_);
-        keyframeEstimates_ = batchOptimizer.optimize();
-        batchOptimisation_ = false; // Only do this once
-    }
-
-    // Update the iSAM2 instance with the new measurements
-    isam_.update(keyframeGraph_, keyframeEstimates_);
-    
-    keyframeEstimates_.clear();
-    keyframeGraph_.resize(0);
-}
-
-void aprilslamcpp::SAMOptimise() {    
-    // Perform batch optimization using Levenberg-Marquardt optimizer
-    gtsam::LevenbergMarquardtOptimizer batchOptimizer(keyframeGraph_, keyframeEstimates_);
-    gtsam::Values result = batchOptimizer.optimize();
-
-    // Update keyframeEstimates_ with the optimized values for the next iteration
-    keyframeEstimates_ = result;
-
-    // Prune the graph based on the number of poses
-    if (useprunebysize) {
-    pruneGraphByPoseCount(maxfactors);
-    }
-}
-
-void aprilslamcpp::checkLoopClosure(const std::set<gtsam::Symbol>& detectedLandmarksCurrentPos) {
-    if (useloopclosure) {
-        // Get the current pose index
-        gtsam::Symbol currentPoseIndex =  gtsam::Symbol('X', index_of_pose);
-        gtsam::Pose2 currentPose =  keyframeEstimates_.at<gtsam::Pose2>(currentPoseIndex);
-        // Loop through each keyframe stored in poseToLandmarks
-        for (const auto& entry : poseToLandmarks) {
-            gtsam::Symbol keyframeSymbol = entry.first;  // Symbol representing the keyframe
-            const std::set<gtsam::Symbol>& keyframeLandmarks = entry.second;  // Landmarks associated with the keyframe
-
-            // Get the keyframe's pose and its index
-            gtsam::Pose2 keyframePose = keyframeEstimates_.at<gtsam::Pose2>(keyframeSymbol);
-            int keyframeIndex = keyframeSymbol.index();  // Assuming index is accessible from the symbol
-
-            // Compute the spatial distance between the current pose and the keyframe pose
-            double distance = lastPose_.range(keyframePose);
-
-            // Check if the spatial distance and index difference meet the loop closure criteria
-            if (distance < historyKeyframeSearchRadius && (currentPoseIndex - keyframeIndex) > historyKeyframeSearchNum) {
-                // Find the intersection of landmarks re-observed at the current pose and the keyframe's landmarks
-                std::set<gtsam::Symbol> intersection;
-                std::set_intersection(detectedLandmarksCurrentPos.begin(), detectedLandmarksCurrentPos.end(),
-                                      keyframeLandmarks.begin(), keyframeLandmarks.end(),
-                                      std::inserter(intersection, intersection.begin()));
-
-                // Count the number of re-observed landmarks
-                int reobservedLandmarks = intersection.size();
-
-                // If the number of re-observed landmarks meets the required threshold, trigger loop closure
-                if (reobservedLandmarks >= requiredReobservedLandmarks) {
-                    ROS_INFO("found LC");
-                    // Add a loop closure constraint between the current pose and the keyframe
-                    keyframeGraph_.add(gtsam::BetweenFactor<gtsam::Pose2>(keyframeSymbol, currentPoseIndex, relPoseFG(keyframePose, currentPose), loopClosureNoise));
-
-                    // Visualize the loop closure
-                    visualizeLoopClosure(lc_pub_, currentPose, keyframePose, currentPoseIndex, map_frame_id);
-
-                    break;  // Exit after adding one loop closure constraint
-                }
-            }
-        }
-    }
-}
-
-// Check if movement exceeds the stationary thresholds
-bool aprilslam::aprilslamcpp::movementExceedsThreshold(const gtsam::Pose2& poseSE2) {
-    double position_change = std::hypot(poseSE2.x() - lastPoseSE2_.x(), poseSE2.y() - lastPoseSE2_.y());
-    double rotation_change = std::abs(wrapToPi(poseSE2.theta() - lastPoseSE2_.theta()));
-    return position_change >= stationary_position_threshold || rotation_change >= stationary_rotation_threshold;
-}
-
-// Handle initialization of the first pose
-void aprilslam::aprilslamcpp::initializeFirstPose(const gtsam::Pose2& poseSE2) {
-    gtsam::Pose2 pose0(0.0, 0.0, 0.0); // Prior at origin
-    lastPoseSE2_ = poseSE2;
-    lastPoseSE2_vis = poseSE2;
-    keyframeGraph_.add(gtsam::PriorFactor<gtsam::Pose2>(gtsam::Symbol('X', 1), pose0, priorNoise));
-    keyframeEstimates_.insert(gtsam::Symbol('X', 1), pose0);
-    Estimates_visulisation.insert(gtsam::Symbol('X', 1), pose0);
-    lastPose_ = pose0; // Keep track of the last pose for odolandmarkKeymetry calculation
-    // Load calibrated landmarks as priors if available
-    if (usepriortagtable) {
-    std::map<int, gtsam::Point2> savedLandmarks = loadLandmarksFromCSV(pathtoloadlandmarkcsv);
-        for (const auto& landmark : savedLandmarks) {
-            gtsam::Symbol landmarkKey('L', landmark.first);
-            keyframeGraph_.add(gtsam::PriorFactor<gtsam::Point2>(landmarkKey, landmark.second, pointNoise));
-            keyframeEstimates_.insert(landmarkKey, landmark.second);
-            landmarkEstimates.insert(landmarkKey, landmark.second);
-        }
-    }
-    Key_previous_pos = pose0;
-    previousKeyframeSymbol = gtsam::Symbol('X', 1);
-}
-
-// Predict the next pose based on odometry
-gtsam::Pose2 aprilslam::aprilslamcpp::predictNextPose(const gtsam::Pose2& poseSE2) {
-    gtsam::Pose2 odometry = relPoseFG(lastPoseSE2_, poseSE2);
-    // gtsam::Pose2 adjustedOdometry = odometryDirection(odometry, linear_x_velocity_);
-    return lastPose_.compose(odometry);
-}
-
-// Update odometry without adding a keyframe
-void aprilslam::aprilslamcpp::updateOdometryPose(const gtsam::Pose2& poseSE2) {
-    gtsam::Pose2 odometry = relPoseFG(lastPoseSE2_vis, poseSE2);
-    // gtsam::Pose2 adjustedOdometry = odometryDirection(odometry, linear_x_velocity_);
-    gtsam::Pose2 newPose = Estimates_visulisation.at<gtsam::Pose2>(gtsam::Symbol('X', index_of_pose - 1)).compose(odometry);
-    Estimates_visulisation.insert(gtsam::Symbol('X', index_of_pose), newPose);
-    lastPoseSE2_vis = poseSE2;
-}
-
-void aprilslam::aprilslamcpp::generate2bePublished() {
-    if (useisam2) {
-        // Calculate the current estimate using iSAM2
-        auto result = isam_.calculateEstimate();
-
-        // Extract landmark estimates from the result
-        std::map<int, gtsam::Point2> landmarks;
-        for (const auto& key_value : result) {
-            gtsam::Key key = key_value.key;  // Get the key
-            if (gtsam::Symbol(key).chr() == 'L') {
-                gtsam::Point2 point = result.at<gtsam::Point2>(key); // Directly access the Point2 value
-                landmarks[gtsam::Symbol(key).index()] = point;
-            }
-        }
-
-        // Publish the landmarks
-        aprilslam::publishLandmarks(landmark_pub_, landmarks, map_frame_id);
-
-        // Update the visualized estimates with the current pose
-        Estimates_visulisation.insert(previousKeyframeSymbol, result.at<gtsam::Pose2>(previousKeyframeSymbol));
-    } 
-    else {
-        // Extract landmark estimates from keyframe estimates
-        std::map<int, gtsam::Point2> landmarks;
-        for (const auto& key_value : keyframeEstimates_) {
-            gtsam::Key key = key_value.key;  // Get the key
-            if (gtsam::Symbol(key).chr() == 'L') {
-                gtsam::Point2 point = keyframeEstimates_.at<gtsam::Point2>(key);  // Access the Point2 value
-                landmarks[gtsam::Symbol(key).index()] = point;
-            }
-        }
-
-        // Publish the landmarks
-        aprilslam::publishLandmarks(landmark_pub_, landmarks, map_frame_id);
-
-        // Update the visualized estimates with the current pose
-        Estimates_visulisation.insert(previousKeyframeSymbol, keyframeEstimates_.at<gtsam::Pose2>(previousKeyframeSymbol));
-    }
-}
-
-// Update the graph with landmarks detections
-std::set<gtsam::Symbol> aprilslam::aprilslamcpp::updateGraphWithLandmarks(
-    std::set<gtsam::Symbol> detectedLandmarksCurrentPos, 
-    const std::pair<std::vector<int>, std::vector<Eigen::Vector2d>>& detections) {
-
-    // Access the elements of the std::pair   
-    const std::vector<int>& Id = detections.first;
-    const std::vector<Eigen::Vector2d>& tagPos = detections.second;
-
-    if (!Id.empty()) {
-        for (size_t n = 0; n < Id.size(); ++n) {
-            int tag_number = Id[n];        
-            Eigen::Vector2d landSE2 = tagPos[n];
-
-            // Compute prior location of the landmark using the current robot pose
-            double theta = lastPose_.theta();
-            Eigen::Rotation2Dd rotation(theta);  // Create a 2D rotation matrix
-            Eigen::Vector2d rotatedPosition = rotation * landSE2;  // Rotate the position into the robot's frame
-            gtsam::Point2 priorLand(rotatedPosition.x() + lastPose_.x(), rotatedPosition.y() + lastPose_.y());
-
-            // Compute bearing and range
-            double bearing = std::atan2(landSE2(1), landSE2(0));
-            double range = std::sqrt(landSE2(0) * landSE2(0) + landSE2(1) * landSE2(1));
-
-            // Construct the landmark key
-            gtsam::Symbol landmarkKey('L', tag_number);  
-
-            // Check if the landmark has been observed before
-            if (detectedLandmarksHistoric.find(landmarkKey) != detectedLandmarksHistoric.end()) {
-                // Existing landmark
-                gtsam::BearingRangeFactor<gtsam::Pose2, gtsam::Point2, gtsam::Rot2, double> factor(
-                    gtsam::Symbol('X', index_of_pose), landmarkKey, gtsam::Rot2::fromAngle(bearing), range, brNoise
-                );
-                gtsam::Vector error = factor.unwhitenedError(landmarkEstimates);
-
-                // Threshold for ||projection - measurement||
-                if (fabs(error[0]) < add2graph_threshold) keyframeGraph_.add(factor);
-                detectedLandmarksCurrentPos.insert(landmarkKey);
-            } 
-            else {
-                // If the current landmark was not detected in the calibration run 
-                // Or it's on calibration mode
-                if (!landmarkEstimates.exists(landmarkKey) || !usepriortagtable) {
-                // New landmark detected
-                detectedLandmarksHistoric.insert(landmarkKey);
-                // Check if the key already exists in keyframeEstimates_ before inserting
-                if (keyframeEstimates_.exists(landmarkKey)) {
-                } else {
-                    keyframeEstimates_.insert(landmarkKey, priorLand); // Simple initial estimate
-                }
-
-                // Check if the key already exists in landmarkEstimates before inserting
-                if (landmarkEstimates.exists(landmarkKey)) {
-                } else {
-                    landmarkEstimates.insert(landmarkKey, priorLand);
-                }
-
-                // Add a prior for the landmark position to help with initial estimation.
-                keyframeGraph_.add(gtsam::PriorFactor<gtsam::Point2>(
-                    landmarkKey, priorLand, pointNoise)
-                );
-                }
-                // Add a bearing-range observation for this landmark to the graph
-                gtsam::BearingRangeFactor<gtsam::Pose2, gtsam::Point2, gtsam::Rot2, double> factor(
-                    gtsam::Symbol('X', index_of_pose), landmarkKey, gtsam::Rot2::fromAngle(bearing), range, brNoise
-                );
-                keyframeGraph_.add(factor);
-                detectedLandmarksCurrentPos.insert(landmarkKey);
-            }
-        }
-    }
-    return detectedLandmarksCurrentPos;
-}
-
-void aprilslam::aprilslamcpp::addOdomFactor(const nav_msgs::Odometry::ConstPtr& msg) {
-    double current_time = ros::Time::now().toSec();
-    ros::WallTime start_loop, end_loop; // Declare variables to hold start and end times
-    double elapsed;
-
-    // Convert the incoming odometry message to a simpler (x, y, theta) format using a previously defined method
-    gtsam::Pose2 poseSE2 = translateOdomMsg(msg);
-    
-    // Publish tf
-    aprilslam::publishOdometryTrajectory(odom_traj_pub_, tf_broadcaster, Estimates_visulisation, index_of_pose, map_frame_id, robot_frame);
-
-    aprilslam::publishOdometryTrajectory(odom_traj_pub_, tf_broadcaster, Estimates_visulisation, index_of_pose, frame_id, ud_frame);
-
-    // Check if the movement exceeds the thresholds
-    if (!movementExceedsThreshold(poseSE2)) return;
-
-    index_of_pose += 1; // Increment the pose index for each new odometry message
-
-    // Store the initial pose for relative calculations
-    if (index_of_pose == 2) initializeFirstPose(poseSE2);
-
-    // Predict the next pose based on odometry and add it as an initial estimate
-    gtsam::Pose2 predictedPose = predictNextPose(poseSE2);
-
-    // Determine if this pose should be a keyframe
-    gtsam::Symbol currentKeyframeSymbol('X', index_of_pose);
-
-    // Loop closure detection setup
-    std::set<gtsam::Symbol> detectedLandmarksCurrentPos;
-    std::set<gtsam::Symbol> oldlandmarks;
-    oldlandmarks = detectedLandmarksHistoric; 
-
-    // Add odometry factor if keyframe
-    if (shouldAddKeyframe(Key_previous_pos, predictedPose, oldlandmarks, detectedLandmarksCurrentPos) || !usekeyframe) {
-        keyframeEstimates_.insert(gtsam::Symbol('X', index_of_pose), predictedPose);
-        if (previousKeyframeSymbol) {
-            gtsam::Pose2 relativePose = Key_previous_pos.between(predictedPose);
-            keyframeGraph_.add(gtsam::BetweenFactor<gtsam::Pose2>(previousKeyframeSymbol, currentKeyframeSymbol, relativePose, odometryNoise));
-        }
-         
-        // Update the last pose and initial estimates for the next iteration
-        lastPose_ = predictedPose;
-        landmarkEstimates.insert(gtsam::Symbol('X', index_of_pose), predictedPose);
-
-        // Iterate through all landmark detected IDs
-        start_loop = ros::WallTime::now();
-        if (mCam_msg && rCam_msg && lCam_msg) {  // Ensure the messages have been received
-            auto detections = getCamDetections(mCam_msg, rCam_msg, lCam_msg, mcam_baselink_transform, rcam_baselink_transform, lcam_baselink_transform);
-            detectedLandmarksCurrentPos = updateGraphWithLandmarks(detectedLandmarksCurrentPos, detections);
-        }
-
-        // Update the pose to landmarks mapping (for LC conditions)
-        poseToLandmarks[gtsam::Symbol('X', index_of_pose)] = detectedLandmarksCurrentPos;
-
-        // Loging for optimisation time
-        end_loop = ros::WallTime::now();
-        elapsed = (end_loop - start_loop).toSec();
-        // ROS_INFO("transform total: %f seconds", elapsed);
-        lastPoseSE2_ = poseSE2;
-        start_loop = ros::WallTime::now();
-        ROS_INFO("number of timesteps: %d", index_of_pose);
-        if (index_of_pose % 1 == 0) {
-            if (useisam2) {ISAM2Optimise();}
-            else {SAMOptimise();}
-            end_loop = ros::WallTime::now();
-            elapsed = (end_loop - start_loop).toSec();
-            ROS_INFO("optimisation: %f seconds", elapsed);
-        }
-    
-    Key_previous_pos = predictedPose;
-    previousKeyframeSymbol = gtsam::Symbol('X', index_of_pose);  
-    checkLoopClosure(detectedLandmarksCurrentPos);
-    generate2bePublished();
-    }
-    // Use Odometry for pose estimation when not a keyframe, landmarks not updated
-    else{
-        updateOdometryPose(poseSE2);  // Update pose without adding a keyframe
-    }
-    // Publish path, landmarks, and tf for visulisation
-<<<<<<< HEAD
-    aprilslam::publishPath(path_pub_, Estimates_visulisation, index_of_pose, frame_id);
-=======
-    aprilslam::publishPath(path_pub_, Estimates_visulisation, index_of_pose, map_frame_id);
->>>>>>> 8c645477
-}
-}
-
-int main(int argc, char **argv) {
-    // Initialize the ROS system and specify the name of the node
-    ros::init(argc, argv, "april_slam_cpp");
-
-    // Create a handle to this process' node
-    ros::NodeHandle nh;
-
-    // Create an instance of the aprilslamcpp class, passing in the node handle
-    aprilslam::aprilslamcpp slamNode(nh);
-
-    // ROS enters a loop, pumping callbacks. Internally, it will call all the callbacks waiting to be called at that point in time.
-    ros::spin();
-
-    return 0;
+#include "aprilslamheader.h"
+#include "publishing_utils.h"
+
+namespace aprilslam {
+// Utility function to normalize an angle to the range [-pi, pi]
+double wrapToPi(double angle) {
+    angle = fmod(angle + M_PI, 2 * M_PI);
+    return angle - M_PI;
+}   
+
+// Computes the relative pose between two Pose2 objects
+gtsam::Pose2 relPoseFG(const gtsam::Pose2& lastPoseSE2, const gtsam::Pose2& PoseSE2) {
+    double dx = PoseSE2.x() - lastPoseSE2.x();
+    double dy = PoseSE2.y() - lastPoseSE2.y();
+    double dtheta = wrapToPi(PoseSE2.theta() - lastPoseSE2.theta());
+
+    // Compute the distance moved along the robot's forward direction
+    double distance = std::sqrt(dx * dx + dy * dy);
+    double direction = std::atan2(dy, dx);
+    // return gtsam::Pose2(distance, 0, dtheta);
+
+    // Adjust the distance based on the robot's heading to account for backward movement
+    double theta = lastPoseSE2.theta();
+    double dx_body = std::cos(theta) * dx + std::sin(theta) * dy;
+    double dy_body = -std::sin(theta) * dx + std::cos(theta) * dy;
+
+    // Return the relative pose assuming robot cant move sideways: dy = 0
+    return gtsam::Pose2(dx_body, dy_body, dtheta);
+    // return gtsam::Pose2(distance, 0, dtheta);
+}
+
+gtsam::Pose2 odometryDirection(const gtsam::Pose2& odometry, double cmd_vel_linear_x){
+    if (cmd_vel_linear_x == 0.0) {
+        return odometry;
+    }
+    // Identify if vehicle is moving forward with cmd_vel direction
+    double dx = odometry.x();
+    if (cmd_vel_linear_x < 0) {
+        dx = -std::abs(dx);  // Moving backward
+    } else {
+        dx = std::abs(dx);   // Moving forward
+    }
+    // Create a new odometry pose with adjusted dx
+    gtsam::Pose2 adjustedOdometry(dx, odometry.y(), odometry.theta());
+    return gtsam::Pose2(dx, odometry.y(), odometry.theta());
+}
+
+// Constructor
+aprilslamcpp::aprilslamcpp(ros::NodeHandle node_handle)
+    : nh_(node_handle), tf_listener_(tf_buffer_){ 
+    
+    // Read topics and corresponding frame
+    std::string odom_topic, trajectory_topic, odometry_trajectory;
+    nh_.getParam("odom_topic", odom_topic);
+    nh_.getParam("trajectory_topic", trajectory_topic);
+    nh_.getParam("map_frame_id", map_frame_id);
+    nh_.getParam("robot_frame", robot_frame);
+    nh_.getParam("odometry_trajectory", odometry_trajectory);
+    // nh_.getParam("ud_frame", ud_frame);
+
+
+    // Read batch optimization flag
+    nh_.getParam("batch_optimisation", batchOptimisation_);
+
+    // Read noise models
+    std::vector<double> odometry_noise, prior_noise, bearing_range_noise, point_noise, loop_ClosureNoise;
+    nh_.getParam("noise_models/odometry", odometry_noise);
+    nh_.getParam("noise_models/prior", prior_noise);
+    nh_.getParam("noise_models/bearing_range", bearing_range_noise);
+    nh_.getParam("noise_models/point", point_noise);
+    nh_.getParam("noise_models/loopClosureNoise", loop_ClosureNoise);
+
+    // Read error thershold for a landmark to be added to the graph
+    nh_.getParam("add2graph_threshold", add2graph_threshold);
+
+    // Read Prune conditions
+    nh_.getParam("maxfactors", maxfactors);
+    nh_.getParam("useprunebysize", useprunebysize);
+    
+    // Read loop closure parameters
+    nh_.getParam("useloopclosure", useloopclosure);
+    nh_.getParam("historyKeyframeSearchRadius", historyKeyframeSearchRadius);
+    nh_.getParam("historyKeyframeSearchNum", historyKeyframeSearchNum);
+    nh_.getParam("requiredReobservedLandmarks", requiredReobservedLandmarks);
+
+    // Keyframe parameters
+    nh_.getParam("distanceThreshold", distanceThreshold);
+    nh_.getParam("rotationThreshold", rotationThreshold);
+    nh_.getParam("usekeyframe", usekeyframe);
+
+    // Stationay conditions
+    nh_.getParam("stationary_position_threshold", stationary_position_threshold);
+    nh_.getParam("stationary_rotation_threshold", stationary_rotation_threshold);
+
+    // Read calibration and localisation settings
+    std::string package_path = ros::package::getPath("aprilslamcpp");
+    std::string save_path, load_path;
+    nh_.getParam("pathtosavelandmarkcsv", save_path);
+    nh_.getParam("pathtoloadlandmarkcsv", load_path);
+
+    // Construct the full paths
+    pathtosavelandmarkcsv = package_path + "/" + save_path;
+    pathtoloadlandmarkcsv = package_path + "/" + load_path;
+    nh_.getParam("savetaglocation", savetaglocation);
+    nh_.getParam("usepriortagtable", usepriortagtable);
+
+    // Camera transformation parameters
+    nh_.getParam("camera_parameters/xyTrans_lcam_baselink", xyTrans_lcam_baselink);
+    nh_.getParam("camera_parameters/xyTrans_rcam_baselink", xyTrans_rcam_baselink);
+    nh_.getParam("camera_parameters/xyTrans_mcam_baselink", xyTrans_mcam_baselink);
+    // Convert to Eigen::Vector3d
+    mcam_baselink_transform = Eigen::Vector3d(xyTrans_mcam_baselink[0], xyTrans_mcam_baselink[1], xyTrans_mcam_baselink[2]);
+    rcam_baselink_transform = Eigen::Vector3d(xyTrans_rcam_baselink[0], xyTrans_rcam_baselink[1], xyTrans_rcam_baselink[2]);
+    lcam_baselink_transform = Eigen::Vector3d(xyTrans_lcam_baselink[0], xyTrans_lcam_baselink[1], xyTrans_lcam_baselink[2]);
+
+    // Load camera topics
+    nh_.getParam("camera_subscribers/lCam_subscriber/topic", lCam_topic);
+    nh_.getParam("camera_subscribers/rCam_subscriber/topic", rCam_topic);
+    nh_.getParam("camera_subscribers/mCam_subscriber/topic", mCam_topic);
+
+    // Load command velocity command
+    nh_.getParam("cmd_topic", cmd_topic);
+
+    // Initialize noise models
+    odometryNoise = gtsam::noiseModel::Diagonal::Sigmas((gtsam::Vector(3) << odometry_noise[0], odometry_noise[1], odometry_noise[2]).finished());
+    priorNoise = gtsam::noiseModel::Diagonal::Sigmas((gtsam::Vector(3) << prior_noise[0], prior_noise[1], prior_noise[2]).finished());
+    brNoise = gtsam::noiseModel::Diagonal::Sigmas((gtsam::Vector(2) << bearing_range_noise[0], bearing_range_noise[1]).finished());
+    pointNoise = gtsam::noiseModel::Diagonal::Sigmas((gtsam::Vector(2) << point_noise[0], point_noise[1]).finished());
+    loopClosureNoise = gtsam::noiseModel::Diagonal::Sigmas((gtsam::Vector(3) << loop_ClosureNoise[0], loop_ClosureNoise[1], loop_ClosureNoise[2]).finished());
+
+    // Optimiser selection
+    nh_.getParam("useisam2", useisam2);
+
+    // Total number of IDs
+    int total_tags;
+    nh_.getParam("total_tags", total_tags);
+    // Predefined tags to search for in the environment.
+    for (int j = 0; j < total_tags; ++j) {
+        possibleIds_.push_back("tag_" + std::to_string(j));
+    }
+    
+    ROS_INFO("Parameters loaded.");
+
+    // Initialize GTSAM components
+    initializeGTSAM();
+    // Index to keep track of the sequential pose.
+    index_of_pose = 1;
+    // Initialize the factor graphs
+    keyframeGraph_ = gtsam::NonlinearFactorGraph();
+
+    // Initialize camera subscribers
+    mCam_subscriber = nh_.subscribe(mCam_topic, 1000, &aprilslamcpp::mCamCallback, this);
+    rCam_subscriber = nh_.subscribe(rCam_topic, 1000, &aprilslamcpp::rCamCallback, this);
+    lCam_subscriber = nh_.subscribe(lCam_topic, 1000, &aprilslamcpp::lCamCallback, this);
+
+    // Initialize controller input subscribers
+    cmd_vel_sub_ = nh_.subscribe(cmd_topic, 10, &aprilslamcpp::cmdVelCallback, this);
+    
+    // Subscriptions and Publications
+    odom_sub_ = nh_.subscribe(odom_topic, 10, &aprilslamcpp::addOdomFactor, this);
+    path_pub_ = nh_.advertise<nav_msgs::Path>(trajectory_topic, 1, true);
+    odom_traj_pub_ = nh_.advertise<nav_msgs::Odometry>(odometry_trajectory, 1, true);
+    lc_pub_ = nh_.advertise<visualization_msgs::Marker>("loop_closure_markers", 1);
+    landmark_pub_ = nh_.advertise<visualization_msgs::MarkerArray>("landmarks", 1, true);
+    path.header.frame_id = map_frame_id; 
+}
+
+// Camera callback functions
+void aprilslamcpp::mCamCallback(const apriltag_ros::AprilTagDetectionArray::ConstPtr& msg) {
+    mCam_msg = msg;
+}
+
+void aprilslamcpp::rCamCallback(const apriltag_ros::AprilTagDetectionArray::ConstPtr& msg) {
+    rCam_msg = msg;
+}
+
+void aprilslamcpp::lCamCallback(const apriltag_ros::AprilTagDetectionArray::ConstPtr& msg) {
+    lCam_msg = msg;
+}
+
+void aprilslamcpp::cmdVelCallback(const geometry_msgs::Twist::ConstPtr& msg) {
+    linear_x_velocity_ = msg->linear.x;
+}
+
+// Initialization of GTSAM components
+void aprilslamcpp::initializeGTSAM() { 
+    // Initialize graph parameters and stores them in isam_.
+    gtsam::ISAM2Params parameters;
+    parameters.relinearizeThreshold = 0.1;
+    parameters.relinearizeSkip = 1;
+    isam_ = gtsam::ISAM2(parameters);
+}
+
+aprilslamcpp::~aprilslamcpp() {
+        // Empty destructor, no resources to clean up.
+        ROS_INFO("Shutting down aprilslamcpp.");
+}
+
+bool aprilslamcpp::shouldAddKeyframe(
+    const gtsam::Pose2& lastPose, 
+    const gtsam::Pose2& currentPose, 
+    std::set<gtsam::Symbol> oldlandmarks, 
+    std::set<gtsam::Symbol> detectedLandmarksCurrentPos) {
+    // Calculate the distance between the current pose and the last keyframe pose
+    double distance = lastPose.range(currentPose);
+    // Iterate over detectedLandmarksCurrentPos, add key if new tag is detected
+    for (const auto& landmark : detectedLandmarksCurrentPos) {
+        // If the landmark is not found in oldLandmarks, return true
+        if (oldlandmarks.find(landmark) == oldlandmarks.end()) {
+            return true;
+        }
+    }
+    // Calculate the difference in orientation (theta) between the current pose and the last keyframe pose
+    double angleDifference = std::abs(wrapToPi(currentPose.theta() - lastPose.theta()));
+
+    // Check if either the distance moved or the rotation exceeds the threshold
+    if (distance > distanceThreshold || angleDifference > rotationThreshold) {
+        return true;  // Add a new keyframe
+    }
+    return false;  // Do not add a keyframe
+}
+
+void aprilslamcpp::pruneGraphByPoseCount(int maxPoses) {
+    // Extract all pose keys from the graph
+    std::set<gtsam::Key> poseKeys;
+    for (const auto& factor : keyframeGraph_) {
+        for (const auto& key : factor->keys()) {
+            gtsam::Symbol symbol(key);
+            if (symbol.chr() == 'X') { // Assuming 'X' represents pose variables
+                poseKeys.insert(key);
+            }
+        }
+    }
+
+    // Check if pruning is needed
+    if (poseKeys.size() <= maxPoses) {
+        // No pruning needed
+        return;
+    }
+
+    // Sort pose keys by their indices
+    std::vector<gtsam::Key> sortedPoseKeys(poseKeys.begin(), poseKeys.end());
+    std::sort(sortedPoseKeys.begin(), sortedPoseKeys.end(), [](gtsam::Key a, gtsam::Key b) {
+        return gtsam::Symbol(a).index() < gtsam::Symbol(b).index();
+    });
+
+    // Identify poses to remove (the oldest ones)
+    std::set<gtsam::Key> keysToRemove(sortedPoseKeys.begin(), sortedPoseKeys.begin() + (poseKeys.size() - maxPoses));
+
+    // Build new graph and estimates without the poses to remove
+    gtsam::NonlinearFactorGraph newGraph;
+    for (const auto& factor : keyframeGraph_) {
+        bool keepFactor = true;
+        for (const auto& key : factor->keys()) {
+            if (keysToRemove.count(key) > 0) {
+                keepFactor = false;
+                break;
+            }
+        }
+        if (keepFactor) {
+            newGraph.add(factor);
+        }
+    }
+
+    gtsam::Values newEstimates;
+    for (const auto& key_value : keyframeEstimates_) {
+        if (keysToRemove.count(key_value.key) == 0) {
+            newEstimates.insert(key_value.key, key_value.value);
+        }
+    }
+
+    // Update the internal state
+    keyframeGraph_ = newGraph;
+    keyframeEstimates_ = newEstimates;
+
+    // Add a prior to the oldest remaining pose if not already added
+    // Get the oldest remaining pose key
+    gtsam::Key oldestPoseKey = *std::min_element(sortedPoseKeys.begin() + (poseKeys.size() - maxPoses), sortedPoseKeys.end(), [](gtsam::Key a, gtsam::Key b) {
+        return gtsam::Symbol(a).index() < gtsam::Symbol(b).index();
+    });
+
+    gtsam::Symbol oldestPoseSymbol(oldestPoseKey);
+
+    if (!priorAddedToPose[oldestPoseSymbol]) {
+        // Get the current estimate of the pose
+        gtsam::Pose2 oldestPoseEstimate = keyframeEstimates_.at<gtsam::Pose2>(oldestPoseKey);
+        // Add a prior factor
+        keyframeGraph_.add(gtsam::PriorFactor<gtsam::Pose2>(
+            oldestPoseKey, oldestPoseEstimate, priorNoise));
+        // Keep track that we added a prior to this pose
+        priorAddedToPose[oldestPoseSymbol] = true;
+    }
+}
+
+gtsam::Pose2 aprilslamcpp::translateOdomMsg(const nav_msgs::Odometry::ConstPtr& msg) {
+    double x = msg->pose.pose.position.x;
+    double y = msg->pose.pose.position.y;
+
+    double qx = msg->pose.pose.orientation.x;
+    double qy = msg->pose.pose.orientation.y;
+    double qz = msg->pose.pose.orientation.z;
+    double qw = msg->pose.pose.orientation.w;
+
+    tf2::Quaternion tfQuat(qx, qy, qz, qw);
+    double roll, pitch, yaw;
+    tf2::Matrix3x3(tfQuat).getRPY(roll, pitch, yaw);
+    return gtsam::Pose2(x, y, yaw);
+}
+
+void aprilslamcpp::ISAM2Optimise() {    
+    if (batchOptimisation_) {
+        gtsam::LevenbergMarquardtOptimizer batchOptimizer(keyframeGraph_, keyframeEstimates_);
+        keyframeEstimates_ = batchOptimizer.optimize();
+        batchOptimisation_ = false; // Only do this once
+    }
+
+    // Update the iSAM2 instance with the new measurements
+    isam_.update(keyframeGraph_, keyframeEstimates_);
+    
+    keyframeEstimates_.clear();
+    keyframeGraph_.resize(0);
+}
+
+void aprilslamcpp::SAMOptimise() {    
+    // Perform batch optimization using Levenberg-Marquardt optimizer
+    gtsam::LevenbergMarquardtOptimizer batchOptimizer(keyframeGraph_, keyframeEstimates_);
+    gtsam::Values result = batchOptimizer.optimize();
+
+    // Update keyframeEstimates_ with the optimized values for the next iteration
+    keyframeEstimates_ = result;
+
+    // Prune the graph based on the number of poses
+    if (useprunebysize) {
+    pruneGraphByPoseCount(maxfactors);
+    }
+}
+
+void aprilslamcpp::checkLoopClosure(const std::set<gtsam::Symbol>& detectedLandmarksCurrentPos) {
+    if (useloopclosure) {
+        // Get the current pose index
+        gtsam::Symbol currentPoseIndex =  gtsam::Symbol('X', index_of_pose);
+        gtsam::Pose2 currentPose =  keyframeEstimates_.at<gtsam::Pose2>(currentPoseIndex);
+        // Loop through each keyframe stored in poseToLandmarks
+        for (const auto& entry : poseToLandmarks) {
+            gtsam::Symbol keyframeSymbol = entry.first;  // Symbol representing the keyframe
+            const std::set<gtsam::Symbol>& keyframeLandmarks = entry.second;  // Landmarks associated with the keyframe
+
+            // Get the keyframe's pose and its index
+            gtsam::Pose2 keyframePose = keyframeEstimates_.at<gtsam::Pose2>(keyframeSymbol);
+            int keyframeIndex = keyframeSymbol.index();  // Assuming index is accessible from the symbol
+
+            // Compute the spatial distance between the current pose and the keyframe pose
+            double distance = lastPose_.range(keyframePose);
+
+            // Check if the spatial distance and index difference meet the loop closure criteria
+            if (distance < historyKeyframeSearchRadius && (currentPoseIndex - keyframeIndex) > historyKeyframeSearchNum) {
+                // Find the intersection of landmarks re-observed at the current pose and the keyframe's landmarks
+                std::set<gtsam::Symbol> intersection;
+                std::set_intersection(detectedLandmarksCurrentPos.begin(), detectedLandmarksCurrentPos.end(),
+                                      keyframeLandmarks.begin(), keyframeLandmarks.end(),
+                                      std::inserter(intersection, intersection.begin()));
+
+                // Count the number of re-observed landmarks
+                int reobservedLandmarks = intersection.size();
+
+                // If the number of re-observed landmarks meets the required threshold, trigger loop closure
+                if (reobservedLandmarks >= requiredReobservedLandmarks) {
+                    ROS_INFO("found LC");
+                    // Add a loop closure constraint between the current pose and the keyframe
+                    keyframeGraph_.add(gtsam::BetweenFactor<gtsam::Pose2>(keyframeSymbol, currentPoseIndex, relPoseFG(keyframePose, currentPose), loopClosureNoise));
+
+                    // Visualize the loop closure
+                    visualizeLoopClosure(lc_pub_, currentPose, keyframePose, currentPoseIndex, map_frame_id);
+
+                    break;  // Exit after adding one loop closure constraint
+                }
+            }
+        }
+    }
+}
+
+// Check if movement exceeds the stationary thresholds
+bool aprilslam::aprilslamcpp::movementExceedsThreshold(const gtsam::Pose2& poseSE2) {
+    double position_change = std::hypot(poseSE2.x() - lastPoseSE2_.x(), poseSE2.y() - lastPoseSE2_.y());
+    double rotation_change = std::abs(wrapToPi(poseSE2.theta() - lastPoseSE2_.theta()));
+    return position_change >= stationary_position_threshold || rotation_change >= stationary_rotation_threshold;
+}
+
+// Handle initialization of the first pose
+void aprilslam::aprilslamcpp::initializeFirstPose(const gtsam::Pose2& poseSE2) {
+    gtsam::Pose2 pose0(0.0, 0.0, 0.0); // Prior at origin
+    lastPoseSE2_ = poseSE2;
+    lastPoseSE2_vis = poseSE2;
+    keyframeGraph_.add(gtsam::PriorFactor<gtsam::Pose2>(gtsam::Symbol('X', 1), pose0, priorNoise));
+    keyframeEstimates_.insert(gtsam::Symbol('X', 1), pose0);
+    Estimates_visulisation.insert(gtsam::Symbol('X', 1), pose0);
+    lastPose_ = pose0; // Keep track of the last pose for odolandmarkKeymetry calculation
+    // Load calibrated landmarks as priors if available
+    if (usepriortagtable) {
+    std::map<int, gtsam::Point2> savedLandmarks = loadLandmarksFromCSV(pathtoloadlandmarkcsv);
+        for (const auto& landmark : savedLandmarks) {
+            gtsam::Symbol landmarkKey('L', landmark.first);
+            keyframeGraph_.add(gtsam::PriorFactor<gtsam::Point2>(landmarkKey, landmark.second, pointNoise));
+            keyframeEstimates_.insert(landmarkKey, landmark.second);
+            landmarkEstimates.insert(landmarkKey, landmark.second);
+        }
+    }
+    Key_previous_pos = pose0;
+    previousKeyframeSymbol = gtsam::Symbol('X', 1);
+}
+
+// Predict the next pose based on odometry
+gtsam::Pose2 aprilslam::aprilslamcpp::predictNextPose(const gtsam::Pose2& poseSE2) {
+    gtsam::Pose2 odometry = relPoseFG(lastPoseSE2_, poseSE2);
+    // gtsam::Pose2 adjustedOdometry = odometryDirection(odometry, linear_x_velocity_);
+    return lastPose_.compose(odometry);
+}
+
+// Update odometry without adding a keyframe
+void aprilslam::aprilslamcpp::updateOdometryPose(const gtsam::Pose2& poseSE2) {
+    gtsam::Pose2 odometry = relPoseFG(lastPoseSE2_vis, poseSE2);
+    // gtsam::Pose2 adjustedOdometry = odometryDirection(odometry, linear_x_velocity_);
+    gtsam::Pose2 newPose = Estimates_visulisation.at<gtsam::Pose2>(gtsam::Symbol('X', index_of_pose - 1)).compose(odometry);
+    Estimates_visulisation.insert(gtsam::Symbol('X', index_of_pose), newPose);
+    lastPoseSE2_vis = poseSE2;
+}
+
+void aprilslam::aprilslamcpp::generate2bePublished() {
+    if (useisam2) {
+        // Calculate the current estimate using iSAM2
+        auto result = isam_.calculateEstimate();
+
+        // Extract landmark estimates from the result
+        std::map<int, gtsam::Point2> landmarks;
+        for (const auto& key_value : result) {
+            gtsam::Key key = key_value.key;  // Get the key
+            if (gtsam::Symbol(key).chr() == 'L') {
+                gtsam::Point2 point = result.at<gtsam::Point2>(key); // Directly access the Point2 value
+                landmarks[gtsam::Symbol(key).index()] = point;
+            }
+        }
+
+        // Publish the landmarks
+        aprilslam::publishLandmarks(landmark_pub_, landmarks, map_frame_id);
+
+        // Update the visualized estimates with the current pose
+        Estimates_visulisation.insert(previousKeyframeSymbol, result.at<gtsam::Pose2>(previousKeyframeSymbol));
+    } 
+    else {
+        // Extract landmark estimates from keyframe estimates
+        std::map<int, gtsam::Point2> landmarks;
+        for (const auto& key_value : keyframeEstimates_) {
+            gtsam::Key key = key_value.key;  // Get the key
+            if (gtsam::Symbol(key).chr() == 'L') {
+                gtsam::Point2 point = keyframeEstimates_.at<gtsam::Point2>(key);  // Access the Point2 value
+                landmarks[gtsam::Symbol(key).index()] = point;
+            }
+        }
+
+        // Publish the landmarks
+        aprilslam::publishLandmarks(landmark_pub_, landmarks, map_frame_id);
+
+        // Update the visualized estimates with the current pose
+        Estimates_visulisation.insert(previousKeyframeSymbol, keyframeEstimates_.at<gtsam::Pose2>(previousKeyframeSymbol));
+    }
+}
+
+// Update the graph with landmarks detections
+std::set<gtsam::Symbol> aprilslam::aprilslamcpp::updateGraphWithLandmarks(
+    std::set<gtsam::Symbol> detectedLandmarksCurrentPos, 
+    const std::pair<std::vector<int>, std::vector<Eigen::Vector2d>>& detections) {
+
+    // Access the elements of the std::pair   
+    const std::vector<int>& Id = detections.first;
+    const std::vector<Eigen::Vector2d>& tagPos = detections.second;
+
+    if (!Id.empty()) {
+        for (size_t n = 0; n < Id.size(); ++n) {
+            int tag_number = Id[n];        
+            Eigen::Vector2d landSE2 = tagPos[n];
+
+            // Compute prior location of the landmark using the current robot pose
+            double theta = lastPose_.theta();
+            Eigen::Rotation2Dd rotation(theta);  // Create a 2D rotation matrix
+            Eigen::Vector2d rotatedPosition = rotation * landSE2;  // Rotate the position into the robot's frame
+            gtsam::Point2 priorLand(rotatedPosition.x() + lastPose_.x(), rotatedPosition.y() + lastPose_.y());
+
+            // Compute bearing and range
+            double bearing = std::atan2(landSE2(1), landSE2(0));
+            double range = std::sqrt(landSE2(0) * landSE2(0) + landSE2(1) * landSE2(1));
+
+            // Construct the landmark key
+            gtsam::Symbol landmarkKey('L', tag_number);  
+
+            // Check if the landmark has been observed before
+            if (detectedLandmarksHistoric.find(landmarkKey) != detectedLandmarksHistoric.end()) {
+                // Existing landmark
+                gtsam::BearingRangeFactor<gtsam::Pose2, gtsam::Point2, gtsam::Rot2, double> factor(
+                    gtsam::Symbol('X', index_of_pose), landmarkKey, gtsam::Rot2::fromAngle(bearing), range, brNoise
+                );
+                gtsam::Vector error = factor.unwhitenedError(landmarkEstimates);
+
+                // Threshold for ||projection - measurement||
+                if (fabs(error[0]) < add2graph_threshold) keyframeGraph_.add(factor);
+                detectedLandmarksCurrentPos.insert(landmarkKey);
+            } 
+            else {
+                // If the current landmark was not detected in the calibration run 
+                // Or it's on calibration mode
+                if (!landmarkEstimates.exists(landmarkKey) || !usepriortagtable) {
+                // New landmark detected
+                detectedLandmarksHistoric.insert(landmarkKey);
+                // Check if the key already exists in keyframeEstimates_ before inserting
+                if (keyframeEstimates_.exists(landmarkKey)) {
+                } else {
+                    keyframeEstimates_.insert(landmarkKey, priorLand); // Simple initial estimate
+                }
+
+                // Check if the key already exists in landmarkEstimates before inserting
+                if (landmarkEstimates.exists(landmarkKey)) {
+                } else {
+                    landmarkEstimates.insert(landmarkKey, priorLand);
+                }
+
+                // Add a prior for the landmark position to help with initial estimation.
+                keyframeGraph_.add(gtsam::PriorFactor<gtsam::Point2>(
+                    landmarkKey, priorLand, pointNoise)
+                );
+                }
+                // Add a bearing-range observation for this landmark to the graph
+                gtsam::BearingRangeFactor<gtsam::Pose2, gtsam::Point2, gtsam::Rot2, double> factor(
+                    gtsam::Symbol('X', index_of_pose), landmarkKey, gtsam::Rot2::fromAngle(bearing), range, brNoise
+                );
+                keyframeGraph_.add(factor);
+                detectedLandmarksCurrentPos.insert(landmarkKey);
+            }
+        }
+    }
+    return detectedLandmarksCurrentPos;
+}
+
+void aprilslam::aprilslamcpp::addOdomFactor(const nav_msgs::Odometry::ConstPtr& msg) {
+    double current_time = ros::Time::now().toSec();
+    ros::WallTime start_loop, end_loop; // Declare variables to hold start and end times
+    double elapsed;
+
+    // Convert the incoming odometry message to a simpler (x, y, theta) format using a previously defined method
+    gtsam::Pose2 poseSE2 = translateOdomMsg(msg);
+    
+    // Publish tf
+    aprilslam::publishOdometryTrajectory(odom_traj_pub_, tf_broadcaster, Estimates_visulisation, index_of_pose, map_frame_id, robot_frame);
+
+    aprilslam::publishOdometryTrajectory(odom_traj_pub_, tf_broadcaster, Estimates_visulisation, index_of_pose, frame_id, ud_frame);
+
+    // Check if the movement exceeds the thresholds
+    if (!movementExceedsThreshold(poseSE2)) return;
+
+    index_of_pose += 1; // Increment the pose index for each new odometry message
+
+    // Store the initial pose for relative calculations
+    if (index_of_pose == 2) initializeFirstPose(poseSE2);
+
+    // Predict the next pose based on odometry and add it as an initial estimate
+    gtsam::Pose2 predictedPose = predictNextPose(poseSE2);
+
+    // Determine if this pose should be a keyframe
+    gtsam::Symbol currentKeyframeSymbol('X', index_of_pose);
+
+    // Loop closure detection setup
+    std::set<gtsam::Symbol> detectedLandmarksCurrentPos;
+    std::set<gtsam::Symbol> oldlandmarks;
+    oldlandmarks = detectedLandmarksHistoric; 
+
+    // Add odometry factor if keyframe
+    if (shouldAddKeyframe(Key_previous_pos, predictedPose, oldlandmarks, detectedLandmarksCurrentPos) || !usekeyframe) {
+        keyframeEstimates_.insert(gtsam::Symbol('X', index_of_pose), predictedPose);
+        if (previousKeyframeSymbol) {
+            gtsam::Pose2 relativePose = Key_previous_pos.between(predictedPose);
+            keyframeGraph_.add(gtsam::BetweenFactor<gtsam::Pose2>(previousKeyframeSymbol, currentKeyframeSymbol, relativePose, odometryNoise));
+        }
+         
+        // Update the last pose and initial estimates for the next iteration
+        lastPose_ = predictedPose;
+        landmarkEstimates.insert(gtsam::Symbol('X', index_of_pose), predictedPose);
+
+        // Iterate through all landmark detected IDs
+        start_loop = ros::WallTime::now();
+        if (mCam_msg && rCam_msg && lCam_msg) {  // Ensure the messages have been received
+            auto detections = getCamDetections(mCam_msg, rCam_msg, lCam_msg, mcam_baselink_transform, rcam_baselink_transform, lcam_baselink_transform);
+            detectedLandmarksCurrentPos = updateGraphWithLandmarks(detectedLandmarksCurrentPos, detections);
+        }
+
+        // Update the pose to landmarks mapping (for LC conditions)
+        poseToLandmarks[gtsam::Symbol('X', index_of_pose)] = detectedLandmarksCurrentPos;
+
+        // Loging for optimisation time
+        end_loop = ros::WallTime::now();
+        elapsed = (end_loop - start_loop).toSec();
+        // ROS_INFO("transform total: %f seconds", elapsed);
+        lastPoseSE2_ = poseSE2;
+        start_loop = ros::WallTime::now();
+        ROS_INFO("number of timesteps: %d", index_of_pose);
+        if (index_of_pose % 1 == 0) {
+            if (useisam2) {ISAM2Optimise();}
+            else {SAMOptimise();}
+            end_loop = ros::WallTime::now();
+            elapsed = (end_loop - start_loop).toSec();
+            ROS_INFO("optimisation: %f seconds", elapsed);
+        }
+    
+    Key_previous_pos = predictedPose;
+    previousKeyframeSymbol = gtsam::Symbol('X', index_of_pose);  
+    checkLoopClosure(detectedLandmarksCurrentPos);
+    generate2bePublished();
+    }
+    // Use Odometry for pose estimation when not a keyframe, landmarks not updated
+    else{
+        updateOdometryPose(poseSE2);  // Update pose without adding a keyframe
+    }
+    // Publish path, landmarks, and tf for visulisation
+    aprilslam::publishPath(path_pub_, Estimates_visulisation, index_of_pose, frame_id);
+}
+}
+
+int main(int argc, char **argv) {
+    // Initialize the ROS system and specify the name of the node
+    ros::init(argc, argv, "april_slam_cpp");
+
+    // Create a handle to this process' node
+    ros::NodeHandle nh;
+
+    // Create an instance of the aprilslamcpp class, passing in the node handle
+    aprilslam::aprilslamcpp slamNode(nh);
+
+    // ROS enters a loop, pumping callbacks. Internally, it will call all the callbacks waiting to be called at that point in time.
+    ros::spin();
+
+    return 0;
 }